--- conflicted
+++ resolved
@@ -1600,18 +1600,16 @@
                 assert nextSymbolCountOffset < getSymbolWriterIndexOffset(expectedMapWriters);
                 final int symbolIndex = denseSymbolMapWriters.size();
                 // keep symbol map writers list sparse for ease of access
-<<<<<<< HEAD
                 SymbolMapWriter symbolMapWriter = new SymbolMapWriter(configuration, path.trimTo(rootLen), metadata.getColumnName(i), txFile.readSymbolCount(symbolIndex),
                         (symCount) -> {
                             Unsafe.getUnsafe().storeFence();
                             txFile.writeTransientSymbolCount(symbolIndex, symCount);
                         });
-=======
+
                 WriterTransientSymbolCountChangeHandler transientSymbolCountChangeHandler = new WriterTransientSymbolCountChangeHandler(symbolIndex);
                 denseSymbolTransientCountHandlers.add(transientSymbolCountChangeHandler);
                 SymbolMapWriter symbolMapWriter = new SymbolMapWriter(configuration, path.trimTo(rootLen), metadata.getColumnName(i), txMem.getInt(nextSymbolCountOffset),
                         transientSymbolCountChangeHandler);
->>>>>>> 3611c91c
                 symbolMapWriters.extendAndSet(i, symbolMapWriter);
                 denseSymbolMapWriters.add(symbolMapWriter);
                 nextSymbolCountOffset += 8;
@@ -1963,17 +1961,16 @@
 
     private void createSymbolMapWriter(CharSequence name, int symbolCapacity, boolean symbolCacheFlag) {
         SymbolMapWriter.createSymbolMapFiles(ff, ddlMem, path, name, symbolCapacity, symbolCacheFlag);
-<<<<<<< HEAD
         final int symIndex = denseSymbolMapWriters.size();
         SymbolMapWriter w = new SymbolMapWriter(configuration, path, name, 0, (symCount) -> {
             Unsafe.getUnsafe().storeFence();
             txFile.writeTransientSymbolCount(symIndex, symCount);
         });
-=======
+
         WriterTransientSymbolCountChangeHandler transientSymbolCountChangeHandler = new WriterTransientSymbolCountChangeHandler(columnCount);
         denseSymbolTransientCountHandlers.add(transientSymbolCountChangeHandler);
         SymbolMapWriter w = new SymbolMapWriter(configuration, path, name, 0, transientSymbolCountChangeHandler);
->>>>>>> 3611c91c
+
         denseSymbolMapWriters.add(w);
         symbolMapWriters.extendAndSet(columnCount, w);
     }
