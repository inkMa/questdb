/*
 * Copyright (c) 2014-2015. Vlad Ilyushchenko
 *
 * Licensed under the Apache License, Version 2.0 (the "License");
 * you may not use this file except in compliance with the License.
 * You may obtain a copy of the License at
 *
 * http://www.apache.org/licenses/LICENSE-2.0
 *
 * Unless required by applicable law or agreed to in writing, software
 * distributed under the License is distributed on an "AS IS" BASIS,
 * WITHOUT WARRANTIES OR CONDITIONS OF ANY KIND, either express or implied.
 * See the License for the specific language governing permissions and
 * limitations under the License.
 */

package com.nfsdb.collections.mmap;

import com.nfsdb.column.DirectInputStream;
import com.nfsdb.exceptions.JournalRuntimeException;
import com.nfsdb.exp.CharSink;
import com.nfsdb.lang.cst.impl.qry.AbstractRecord;
import com.nfsdb.lang.cst.impl.qry.RecordMetadata;
import com.nfsdb.utils.Unsafe;
import java.io.OutputStream;

public final class MapRecord extends AbstractRecord {
    private final int split;
    private final int keyDataOffset;
    private final int keyBlockOffset;
    private final int valueOffsets[];
    private long address0;
    private long address1;
    private long address2;
    private char[] strBuf = null;

    MapRecord(RecordMetadata metadata, int valueOffsets[], int keyDataOffset, int keyBlockOffset) {
        super(metadata);
        this.split = valueOffsets.length;
        this.valueOffsets = valueOffsets;
        this.keyBlockOffset = keyBlockOffset;
        this.keyDataOffset = keyDataOffset;
    }

    @Override
    public byte get(int index) {
        return Unsafe.getUnsafe().getByte(address0(index));
    }

    @Override
    public void getBin(int col, OutputStream s) {
        throw new JournalRuntimeException("Not implemented");
    }

    @Override
    public InputStream getBin(int col) {
        throw new JournalRuntimeException("Not implemented");
    }

    @Override
    public boolean getBool(int index) {
        return Unsafe.getUnsafe().getByte(address0(index)) == 1;
    }

    @Override
    public long getDate(int index) {
        return Unsafe.getUnsafe().getLong(address0(index));
    }

    @Override
    public double getDouble(int index) {
        return Unsafe.getUnsafe().getDouble(address0(index));
    }

    @Override
    public int getInt(int index) {
        return Unsafe.getUnsafe().getInt(address0(index));
    }

    @Override
    public long getLong(int index) {
        return Unsafe.getUnsafe().getLong(address0(index));
    }

    @Override
    public short getShort(int index) {
        return Unsafe.getUnsafe().getShort(address0(index));
    }

    @Override
    public String getStr(int index) {
        long address = address0(index);
        int len = (int) (address0(index + 1) - address) >> 1;
        if (strBuf == null || strBuf.length < len) {
            strBuf = new char[len];
        }
        Unsafe.getUnsafe().copyMemory(null, address, strBuf, sun.misc.Unsafe.ARRAY_CHAR_BASE_OFFSET, ((long) len) << 1);
        return new String(strBuf, 0, len);
    }

    @Override
    public void getStr(int index, CharSink sink) {
        long address = address0(index);
        int len = (int) (address0(index + 1) - address) >> 1;
        for (int i = 0; i < len; i++) {
            sink.put(Unsafe.getUnsafe().getChar(address));
            address += 2;
        }
    }

    @Override
    public String getSym(int index) {
        return metadata.getSymbolTable(index).value(getInt(index));
    }

    MapRecord init(long address) {
        this.address0 = address;
        this.address1 = address + keyDataOffset;
        this.address2 = address + keyBlockOffset;
        return this;
    }

<<<<<<< HEAD
    @Override
    public long getRowId() {
        return address0;
    }

    @Override
    public byte get(int index) {
        return Unsafe.getUnsafe().getByte(address0(index));
    }
=======
    private long address0(int index) {
>>>>>>> 5f69de5b

        if (index < split) {
            return address0 + valueOffsets[index];
        }

<<<<<<< HEAD
    @Override
    public DirectInputStream getBin(int col) {
        throw new JournalRuntimeException("Not implemented");
    }
=======
        if (index == split) {
            return address1;
        }
>>>>>>> 5f69de5b

        return Unsafe.getUnsafe().getInt(address2 + (index - split - 1) * 4) + address0;
    }
}<|MERGE_RESOLUTION|>--- conflicted
+++ resolved
@@ -52,12 +52,7 @@
         throw new JournalRuntimeException("Not implemented");
     }
 
-    @Override
-    public InputStream getBin(int col) {
-        throw new JournalRuntimeException("Not implemented");
-    }
-
-    @Override
+     @Override
     public boolean getBool(int index) {
         return Unsafe.getUnsafe().getByte(address0(index)) == 1;
     }
@@ -119,36 +114,26 @@
         this.address2 = address + keyBlockOffset;
         return this;
     }
-
-<<<<<<< HEAD
     @Override
     public long getRowId() {
         return address0;
     }
 
-    @Override
-    public byte get(int index) {
-        return Unsafe.getUnsafe().getByte(address0(index));
-    }
-=======
     private long address0(int index) {
->>>>>>> 5f69de5b
 
         if (index < split) {
             return address0 + valueOffsets[index];
         }
 
-<<<<<<< HEAD
+        if (index == split) {
+            return address1;
+        }
+
+        return Unsafe.getUnsafe().getInt(address2 + (index - split - 1) * 4) + address0;
+    }
+  
     @Override
     public DirectInputStream getBin(int col) {
         throw new JournalRuntimeException("Not implemented");
     }
-=======
-        if (index == split) {
-            return address1;
-        }
->>>>>>> 5f69de5b
-
-        return Unsafe.getUnsafe().getInt(address2 + (index - split - 1) * 4) + address0;
-    }
 }